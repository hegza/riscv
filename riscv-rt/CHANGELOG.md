--- conflicted
+++ resolved
@@ -16,11 +16,8 @@
 
 ### Changed
 
-<<<<<<< HEAD
 - Removed riscv-target dependency for build
-=======
 - Upgrade rust-version to 1.60
->>>>>>> 1e2f9862
 - Cargo workspace for riscv and riscv-rt
 - Use inline assembly instead of pre-compiled blobs
 - Removed bors in favor of GitHub Merge Queue
